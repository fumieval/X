Name:            xml
Version:         1.2.6
<<<<<<< HEAD
Homepage:        http://galois.com
=======
>>>>>>> c7f77b87
Synopsis:        A simple XML library.
Description:     A simple XML library.
Category:        Text, XML
License:         BSD3
License-File:    LICENSE
Author:          Galois Inc.
<<<<<<< HEAD
Maintainer:      Galois Docserver Team + Volunteers
Copyright:       (c) 2007-8 Galois Inc.
=======
Maintainer:      diatchki@galois.com
Copyright:       (c) 2007-2008 Galois Inc.
>>>>>>> c7f77b87
Build-depends:   base
Ghc-options:     -Wall -O2
Exposed-modules: Text.XML.Light,
                 Text.XML.Light.Types,
                 Text.XML.Light.Output,
                 Text.XML.Light.Input,
                 Text.XML.Light.Proc
Extensions:      FlexibleInstances
Build-type:      Simple<|MERGE_RESOLUTION|>--- conflicted
+++ resolved
@@ -1,22 +1,14 @@
 Name:            xml
 Version:         1.2.6
-<<<<<<< HEAD
 Homepage:        http://galois.com
-=======
->>>>>>> c7f77b87
 Synopsis:        A simple XML library.
 Description:     A simple XML library.
 Category:        Text, XML
 License:         BSD3
 License-File:    LICENSE
 Author:          Galois Inc.
-<<<<<<< HEAD
-Maintainer:      Galois Docserver Team + Volunteers
-Copyright:       (c) 2007-8 Galois Inc.
-=======
 Maintainer:      diatchki@galois.com
 Copyright:       (c) 2007-2008 Galois Inc.
->>>>>>> c7f77b87
 Build-depends:   base
 Ghc-options:     -Wall -O2
 Exposed-modules: Text.XML.Light,
